// Copyright (C) 2019-2023 Aleo Systems Inc.
// This file is part of the snarkVM library.

// Licensed under the Apache License, Version 2.0 (the "License");
// you may not use this file except in compliance with the License.
// You may obtain a copy of the License at:
// http://www.apache.org/licenses/LICENSE-2.0

// Unless required by applicable law or agreed to in writing, software
// distributed under the License is distributed on an "AS IS" BASIS,
// WITHOUT WARRANTIES OR CONDITIONS OF ANY KIND, either express or implied.
// See the License for the specific language governing permissions and
// limitations under the License.

use core::marker::PhantomData;

use crate::{
    polycommit::sonic_pc::LabeledPolynomial,
    snark::varuna::{ahp::matrices::MatrixEvals, matrices::MatrixArithmetization, CircuitInfo, Matrix, SNARKMode},
};
use blake2::Digest;
use hex::FromHex;
use snarkvm_fields::PrimeField;
use snarkvm_utilities::{serialize::*, SerializationError};

#[derive(Copy, Clone, Debug, PartialEq, Eq, Ord, PartialOrd, CanonicalSerialize, CanonicalDeserialize)]
pub struct CircuitId(pub [u8; 32]);

impl std::fmt::Display for CircuitId {
    fn fmt(&self, f: &mut std::fmt::Formatter) -> std::fmt::Result {
        for byte in self.0 {
            write!(f, "{:02x}", byte)?;
        }
        Ok(())
    }
}

impl CircuitId {
    pub fn from_witness_label(witness_label: &str) -> Self {
        CircuitId(
            <[u8; 32]>::from_hex(witness_label.split('_').collect::<Vec<&str>>()[1])
                .expect("Decoding circuit_id failed"),
        )
    }
}

/// The indexed version of the constraint system.
/// This struct contains three kinds of objects:
/// 1) `index_info` is information about the index, such as the size of the
///     public input
/// 2) `{a,b,c}` are the matrices defining the R1CS instance
/// 3) `{a,b,c}_arith` are structs containing information about the arithmetized matrices
#[derive(Clone, Debug)]
pub struct Circuit<F: PrimeField, SM: SNARKMode> {
    /// Information about the indexed circuit.
    pub index_info: CircuitInfo,

    /// The A matrix for the R1CS instance
    pub a: Matrix<F>,
    /// The B matrix for the R1CS instance
    pub b: Matrix<F>,
    /// The C matrix for the R1CS instance
    pub c: Matrix<F>,

    /// Joint arithmetization of the A, B, and C matrices.
    pub a_arith: MatrixEvals<F>,
    pub b_arith: MatrixEvals<F>,
    pub c_arith: MatrixEvals<F>,

<<<<<<< HEAD
    pub(crate) _mode: PhantomData<MM>,
=======
    pub fft_precomputation: FFTPrecomputation<F>,
    pub ifft_precomputation: IFFTPrecomputation<F>,
    pub(crate) _mode: PhantomData<SM>,
>>>>>>> a774fa70
    pub(crate) id: CircuitId,
}

impl<F: PrimeField, SM: SNARKMode> Eq for Circuit<F, SM> {}
impl<F: PrimeField, SM: SNARKMode> PartialEq for Circuit<F, SM> {
    fn eq(&self, other: &Self) -> bool {
        self.id == other.id
    }
}

impl<F: PrimeField, SM: SNARKMode> Ord for Circuit<F, SM> {
    fn cmp(&self, other: &Self) -> std::cmp::Ordering {
        self.id.cmp(&other.id)
    }
}

impl<F: PrimeField, SM: SNARKMode> PartialOrd for Circuit<F, SM> {
    fn partial_cmp(&self, other: &Self) -> Option<core::cmp::Ordering> {
        Some(self.cmp(other))
    }
}

impl<F: PrimeField, SM: SNARKMode> Circuit<F, SM> {
    pub fn hash(
        index_info: &CircuitInfo,
        a: &Matrix<F>,
        b: &Matrix<F>,
        c: &Matrix<F>,
    ) -> Result<CircuitId, SerializationError> {
        let mut blake2 = blake2::Blake2s256::new();
        index_info.serialize_uncompressed(&mut blake2)?;
        a.serialize_uncompressed(&mut blake2)?;
        b.serialize_uncompressed(&mut blake2)?;
        c.serialize_uncompressed(&mut blake2)?;
        Ok(CircuitId(blake2.finalize().into()))
    }

<<<<<<< HEAD
=======
    /// The maximum degree required to represent polynomials of this index.
    pub fn max_degree(&self) -> usize {
        self.index_info.max_degree::<F, SM>()
    }

    /// The size of the constraint domain in this R1CS instance.
    pub fn constraint_domain_size(&self) -> usize {
        crate::fft::EvaluationDomain::<F>::new(self.index_info.num_constraints).unwrap().size()
    }

    /// The size of the variable domain in this R1CS instance.
    pub fn variable_domain_size(&self) -> usize {
        crate::fft::EvaluationDomain::<F>::new(self.index_info.num_variables).unwrap().size()
    }

>>>>>>> a774fa70
    pub fn interpolate_matrix_evals(&self) -> impl Iterator<Item = LabeledPolynomial<F>> {
        let [a_arith, b_arith, c_arith]: [_; 3] = [("a", &self.a_arith), ("b", &self.b_arith), ("c", &self.c_arith)]
            .into_iter()
            .map(|(label, evals)| MatrixArithmetization::new(&self.id, label, evals))
            .collect::<Result<Vec<_>, _>>()
            .unwrap()
            .try_into()
            .unwrap();
        a_arith.into_iter().chain(b_arith.into_iter()).chain(c_arith.into_iter())
    }

    /// After indexing, we drop these evaluations to save space in the ProvingKey.
    pub fn prune_row_col_evals(&mut self) {
        self.a_arith.row_col = None;
        self.b_arith.row_col = None;
        self.c_arith.row_col = None;
    }
}

impl<F: PrimeField, SM: SNARKMode> CanonicalSerialize for Circuit<F, SM> {
    fn serialize_with_mode<W: Write>(&self, mut writer: W, compress: Compress) -> Result<(), SerializationError> {
        self.index_info.serialize_with_mode(&mut writer, compress)?;
        self.a.serialize_with_mode(&mut writer, compress)?;
        self.b.serialize_with_mode(&mut writer, compress)?;
        self.c.serialize_with_mode(&mut writer, compress)?;
        self.a_arith.serialize_with_mode(&mut writer, compress)?;
        self.b_arith.serialize_with_mode(&mut writer, compress)?;
        self.c_arith.serialize_with_mode(&mut writer, compress)?;
        Ok(())
    }

    fn serialized_size(&self, mode: Compress) -> usize {
        self.index_info
            .serialized_size(mode)
            .saturating_add(self.a.serialized_size(mode))
            .saturating_add(self.b.serialized_size(mode))
            .saturating_add(self.c.serialized_size(mode))
            .saturating_add(self.a_arith.serialized_size(mode))
            .saturating_add(self.b_arith.serialized_size(mode))
            .saturating_add(self.c_arith.serialized_size(mode))
    }
}

impl<F: PrimeField, SM: SNARKMode> snarkvm_utilities::Valid for Circuit<F, SM> {
    fn check(&self) -> Result<(), SerializationError> {
        Ok(())
    }

    fn batch_check<'a>(_batch: impl Iterator<Item = &'a Self> + Send) -> Result<(), SerializationError> {
        Ok(())
    }
}

impl<F: PrimeField, SM: SNARKMode> CanonicalDeserialize for Circuit<F, SM> {
    fn deserialize_with_mode<R: Read>(
        mut reader: R,
        compress: Compress,
        validate: Validate,
    ) -> Result<Self, SerializationError> {
        let index_info: CircuitInfo = CanonicalDeserialize::deserialize_with_mode(&mut reader, compress, validate)?;
<<<<<<< HEAD
=======
        let constraint_domain_size = EvaluationDomain::<F>::compute_size_of_domain(index_info.num_constraints)
            .ok_or(SerializationError::InvalidData)?;
        let variable_domain_size = EvaluationDomain::<F>::compute_size_of_domain(index_info.num_variables)
            .ok_or(SerializationError::InvalidData)?;
        let non_zero_a_domain_size = EvaluationDomain::<F>::compute_size_of_domain(index_info.num_non_zero_a)
            .ok_or(SerializationError::InvalidData)?;
        let non_zero_b_domain_size = EvaluationDomain::<F>::compute_size_of_domain(index_info.num_non_zero_b)
            .ok_or(SerializationError::InvalidData)?;
        let non_zero_c_domain_size = EvaluationDomain::<F>::compute_size_of_domain(index_info.num_non_zero_c)
            .ok_or(SerializationError::InvalidData)?;

        let (fft_precomputation, ifft_precomputation) = AHPForR1CS::<F, SM>::fft_precomputation(
            variable_domain_size,
            constraint_domain_size,
            non_zero_a_domain_size,
            non_zero_b_domain_size,
            non_zero_c_domain_size,
        )
        .ok_or(SerializationError::InvalidData)?;
>>>>>>> a774fa70
        let a = CanonicalDeserialize::deserialize_with_mode(&mut reader, compress, validate)?;
        let b = CanonicalDeserialize::deserialize_with_mode(&mut reader, compress, validate)?;
        let c = CanonicalDeserialize::deserialize_with_mode(&mut reader, compress, validate)?;
        let id = Self::hash(&index_info, &a, &b, &c)?;
        Ok(Circuit {
            index_info,
            a,
            b,
            c,
            a_arith: CanonicalDeserialize::deserialize_with_mode(&mut reader, compress, validate)?,
            b_arith: CanonicalDeserialize::deserialize_with_mode(&mut reader, compress, validate)?,
            c_arith: CanonicalDeserialize::deserialize_with_mode(&mut reader, compress, validate)?,
            _mode: PhantomData,
            id,
        })
    }
}<|MERGE_RESOLUTION|>--- conflicted
+++ resolved
@@ -67,13 +67,7 @@
     pub b_arith: MatrixEvals<F>,
     pub c_arith: MatrixEvals<F>,
 
-<<<<<<< HEAD
-    pub(crate) _mode: PhantomData<MM>,
-=======
-    pub fft_precomputation: FFTPrecomputation<F>,
-    pub ifft_precomputation: IFFTPrecomputation<F>,
     pub(crate) _mode: PhantomData<SM>,
->>>>>>> a774fa70
     pub(crate) id: CircuitId,
 }
 
@@ -111,24 +105,6 @@
         Ok(CircuitId(blake2.finalize().into()))
     }
 
-<<<<<<< HEAD
-=======
-    /// The maximum degree required to represent polynomials of this index.
-    pub fn max_degree(&self) -> usize {
-        self.index_info.max_degree::<F, SM>()
-    }
-
-    /// The size of the constraint domain in this R1CS instance.
-    pub fn constraint_domain_size(&self) -> usize {
-        crate::fft::EvaluationDomain::<F>::new(self.index_info.num_constraints).unwrap().size()
-    }
-
-    /// The size of the variable domain in this R1CS instance.
-    pub fn variable_domain_size(&self) -> usize {
-        crate::fft::EvaluationDomain::<F>::new(self.index_info.num_variables).unwrap().size()
-    }
-
->>>>>>> a774fa70
     pub fn interpolate_matrix_evals(&self) -> impl Iterator<Item = LabeledPolynomial<F>> {
         let [a_arith, b_arith, c_arith]: [_; 3] = [("a", &self.a_arith), ("b", &self.b_arith), ("c", &self.c_arith)]
             .into_iter()
@@ -189,28 +165,7 @@
         validate: Validate,
     ) -> Result<Self, SerializationError> {
         let index_info: CircuitInfo = CanonicalDeserialize::deserialize_with_mode(&mut reader, compress, validate)?;
-<<<<<<< HEAD
-=======
-        let constraint_domain_size = EvaluationDomain::<F>::compute_size_of_domain(index_info.num_constraints)
-            .ok_or(SerializationError::InvalidData)?;
-        let variable_domain_size = EvaluationDomain::<F>::compute_size_of_domain(index_info.num_variables)
-            .ok_or(SerializationError::InvalidData)?;
-        let non_zero_a_domain_size = EvaluationDomain::<F>::compute_size_of_domain(index_info.num_non_zero_a)
-            .ok_or(SerializationError::InvalidData)?;
-        let non_zero_b_domain_size = EvaluationDomain::<F>::compute_size_of_domain(index_info.num_non_zero_b)
-            .ok_or(SerializationError::InvalidData)?;
-        let non_zero_c_domain_size = EvaluationDomain::<F>::compute_size_of_domain(index_info.num_non_zero_c)
-            .ok_or(SerializationError::InvalidData)?;
 
-        let (fft_precomputation, ifft_precomputation) = AHPForR1CS::<F, SM>::fft_precomputation(
-            variable_domain_size,
-            constraint_domain_size,
-            non_zero_a_domain_size,
-            non_zero_b_domain_size,
-            non_zero_c_domain_size,
-        )
-        .ok_or(SerializationError::InvalidData)?;
->>>>>>> a774fa70
         let a = CanonicalDeserialize::deserialize_with_mode(&mut reader, compress, validate)?;
         let b = CanonicalDeserialize::deserialize_with_mode(&mut reader, compress, validate)?;
         let c = CanonicalDeserialize::deserialize_with_mode(&mut reader, compress, validate)?;
