// Copyright (C) 2019-2023 Aleo Systems Inc.
// This file is part of the snarkVM library.

// Licensed under the Apache License, Version 2.0 (the "License");
// you may not use this file except in compliance with the License.
// You may obtain a copy of the License at:
// http://www.apache.org/licenses/LICENSE-2.0

// Unless required by applicable law or agreed to in writing, software
// distributed under the License is distributed on an "AS IS" BASIS,
// WITHOUT WARRANTIES OR CONDITIONS OF ANY KIND, either express or implied.
// See the License for the specific language governing permissions and
// limitations under the License.

use std::collections::BTreeMap;

use crate::{
    fft::{
        domain::{FFTPrecomputation, IFFTPrecomputation},
        DensePolynomial,
        EvaluationDomain,
        Evaluations as EvaluationsOnDomain,
    },
    polycommit::sonic_pc::LabeledPolynomial,
    r1cs::{SynthesisError, SynthesisResult},
    snark::varuna::{AHPError, AHPForR1CS, Circuit, SNARKMode},
};
use snarkvm_fields::PrimeField;

/// Circuit Specific State of the Prover
pub struct CircuitSpecificState<F: PrimeField> {
    pub(super) input_domain: EvaluationDomain<F>,
    pub(super) variable_domain: EvaluationDomain<F>,
    pub(super) constraint_domain: EvaluationDomain<F>,
    pub(super) non_zero_a_domain: EvaluationDomain<F>,
    pub(super) non_zero_b_domain: EvaluationDomain<F>,
    pub(super) non_zero_c_domain: EvaluationDomain<F>,

    /// The number of instances being proved in this batch.
    pub(in crate::snark) batch_size: usize,

    /// The list of public inputs for each instance in the batch.
    /// The length of this list must be equal to the batch size.
    pub(super) padded_public_variables: Vec<Vec<F>>,

    /// The list of private variables for each instance in the batch.
    /// The length of this list must be equal to the batch size.
    pub(super) private_variables: Vec<Vec<F>>,

    /// The list of Az vectors for each instance in the batch.
    /// The length of this list must be equal to the batch size.
    pub(super) z_a: Option<Vec<Vec<F>>>,

    /// The list of Bz vectors for each instance in the batch.
    /// The length of this list must be equal to the batch size.
    pub(super) z_b: Option<Vec<Vec<F>>>,

    /// The list of Cz vectors for each instance in the batch.
    /// The length of this list must be equal to the batch size.
    pub(super) z_c: Option<Vec<Vec<F>>>,

    /// A list of polynomials corresponding to the interpolation of the public input.
    /// The length of this list must be equal to the batch size.
    pub(super) x_polys: Vec<DensePolynomial<F>>,

    /// Intermediary polynomials of the matrix sumcheck.
    pub(in crate::snark) a_polys: Option<[LabeledPolynomial<F>; 3]>,

    /// Intermediary polynomials of the matrix sumcheck.
    pub(in crate::snark) b_polys: Option<[LabeledPolynomial<F>; 3]>,

    /// Intermediary polynomials of the matrix sumcheck.
    pub(super) lhs_polynomials: Option<[DensePolynomial<F>; 3]>,
}

/// State for the AHP prover.
pub struct State<'a, F: PrimeField, SM: SNARKMode> {
    /// The state for each circuit in the batch.
    pub(in crate::snark) circuit_specific_states: BTreeMap<&'a Circuit<F, SM>, CircuitSpecificState<F>>,
    /// The first round oracles sent by the prover.
    /// The length of this list must be equal to the batch size.
    pub(in crate::snark) first_round_oracles: Option<super::FirstOracles<F>>,
    /// The largest non_zero domain of all circuits in the batch.
    pub(in crate::snark) max_non_zero_domain: EvaluationDomain<F>,
    /// The largest constraint domain of all circuits in the batch.
    pub(in crate::snark) max_constraint_domain: EvaluationDomain<F>,
    /// The largest variable domain of all circuits in the batch.
    pub(in crate::snark) max_variable_domain: EvaluationDomain<F>,
    /// The total number of instances we're proving in the batch.
    pub(in crate::snark) total_instances: usize,
    /// Precomputed roots for calculating FFTs
    pub fft_precomputation: &'a FFTPrecomputation<F>,
    /// Precomputed inverse roots for calculating inverse FFTs
    pub ifft_precomputation: &'a IFFTPrecomputation<F>,
}

/// The public inputs for a single instance.
type PaddedPubInputs<F> = Vec<F>;
/// The private inputs for a single instance.
type PrivateInputs<F> = Vec<F>;
/// The z_i_j*A_i vector for a single instance.
type Za<F> = Vec<F>;
/// The z_i_j*B_i vector for a single instance.
type Zb<F> = Vec<F>;
/// The z_i_j*C_i vector for a single instance.
type Zc<F> = Vec<F>;
/// Assignments for a single instance.
pub(super) struct Assignments<F>(
    pub(super) PaddedPubInputs<F>,
    pub(super) PrivateInputs<F>,
    pub(super) Za<F>,
    pub(super) Zb<F>,
    pub(super) Zc<F>,
);

impl<'a, F: PrimeField, SM: SNARKMode> State<'a, F, SM> {
    pub(super) fn initialize(
<<<<<<< HEAD
        indices_and_assignments: BTreeMap<&'a Circuit<F, MM>, Vec<Assignments<F>>>,
        fft_precomputation: &'a FFTPrecomputation<F>,
        ifft_precomputation: &'a IFFTPrecomputation<F>,
=======
        indices_and_assignments: BTreeMap<&'a Circuit<F, SM>, Vec<Assignments<F>>>,
>>>>>>> a774fa70
    ) -> Result<Self, AHPError> {
        let mut max_non_zero_domain: Option<EvaluationDomain<F>> = None;
        let mut max_num_constraints = 0;
        let mut max_num_variables = 0;
        let mut total_instances = 0usize;
        let circuit_specific_states = indices_and_assignments
            .into_iter()
            .map(|(circuit, variable_assignments)| {
                let index_info = &circuit.index_info;

                let constraint_domain = EvaluationDomain::new(index_info.num_constraints)
                    .ok_or(SynthesisError::PolynomialDegreeTooLarge)?;
                max_num_constraints = max_num_constraints.max(index_info.num_constraints);

                let variable_domain =
                    EvaluationDomain::new(index_info.num_variables).ok_or(SynthesisError::PolynomialDegreeTooLarge)?;
                max_num_variables = max_num_variables.max(index_info.num_variables);

                let non_zero_domains = AHPForR1CS::<_, SM>::cmp_non_zero_domains(index_info, max_non_zero_domain)?;
                max_non_zero_domain = non_zero_domains.max_non_zero_domain;

                let first_padded_public_inputs = &variable_assignments[0].0;
                let input_domain = EvaluationDomain::new(first_padded_public_inputs.len()).unwrap();
                let batch_size = variable_assignments.len();
                total_instances =
                    total_instances.checked_add(batch_size).ok_or_else(|| anyhow::anyhow!("Batch size too large"))?;
                let mut z_as = Vec::with_capacity(batch_size);
                let mut z_bs = Vec::with_capacity(batch_size);
                let mut z_cs = Vec::with_capacity(batch_size);
                let mut x_polys = Vec::with_capacity(batch_size);
                let mut padded_public_variables = Vec::with_capacity(batch_size);
                let mut private_variables = Vec::with_capacity(batch_size);

                for Assignments(padded_public_input, private_input, z_a, z_b, z_c) in variable_assignments {
                    z_as.push(z_a);
                    z_bs.push(z_b);
                    z_cs.push(z_c);
                    let x_poly = EvaluationsOnDomain::from_vec_and_domain(padded_public_input.clone(), input_domain)
                        .interpolate();
                    x_polys.push(x_poly);
                    padded_public_variables.push(padded_public_input);
                    private_variables.push(private_input);
                }

                let state = CircuitSpecificState {
                    input_domain,
                    variable_domain,
                    constraint_domain,
                    non_zero_a_domain: non_zero_domains.domain_a,
                    non_zero_b_domain: non_zero_domains.domain_b,
                    non_zero_c_domain: non_zero_domains.domain_c,
                    batch_size,
                    padded_public_variables,
                    x_polys,
                    private_variables,
                    z_a: Some(z_as),
                    z_b: Some(z_bs),
                    z_c: Some(z_cs),
                    a_polys: None,
                    b_polys: None,
                    lhs_polynomials: None,
                };
                Ok((circuit, state))
            })
            .collect::<SynthesisResult<BTreeMap<_, _>>>()?;

        let max_non_zero_domain = max_non_zero_domain.ok_or(AHPError::BatchSizeIsZero)?;
        let max_constraint_domain =
            EvaluationDomain::new(max_num_constraints).ok_or(SynthesisError::PolynomialDegreeTooLarge)?;
        let max_variable_domain =
            EvaluationDomain::new(max_num_variables).ok_or(SynthesisError::PolynomialDegreeTooLarge)?;

        Ok(Self {
            max_constraint_domain,
            max_variable_domain,
            max_non_zero_domain,
            circuit_specific_states,
            total_instances,
            first_round_oracles: None,
            fft_precomputation,
            ifft_precomputation,
        })
    }

    /// Get the batch size for a given circuit.
    pub fn batch_size(&self, circuit: &Circuit<F, SM>) -> Option<usize> {
        self.circuit_specific_states.get(circuit).map(|s| s.batch_size)
    }

    /// Get the public inputs for the entire batch.
    pub fn public_inputs(&self, circuit: &Circuit<F, SM>) -> Option<Vec<Vec<F>>> {
        // We need to export inputs as they live longer than prover_state
        self.circuit_specific_states.get(circuit).map(|s| {
            s.padded_public_variables.iter().map(|v| super::ConstraintSystem::unformat_public_input(v)).collect()
        })
    }

    /// Get the padded public inputs for the entire batch.
    pub fn padded_public_inputs(&self, circuit: &Circuit<F, SM>) -> Option<&[Vec<F>]> {
        self.circuit_specific_states.get(circuit).map(|s| s.padded_public_variables.as_slice())
    }

    /// Iterate over the lhs_polynomials
    pub fn lhs_polys_into_iter(self) -> impl Iterator<Item = DensePolynomial<F>> + 'a {
        self.circuit_specific_states.into_values().flat_map(|s| s.lhs_polynomials.unwrap().into_iter())
    }
}<|MERGE_RESOLUTION|>--- conflicted
+++ resolved
@@ -115,13 +115,9 @@
 
 impl<'a, F: PrimeField, SM: SNARKMode> State<'a, F, SM> {
     pub(super) fn initialize(
-<<<<<<< HEAD
-        indices_and_assignments: BTreeMap<&'a Circuit<F, MM>, Vec<Assignments<F>>>,
+        indices_and_assignments: BTreeMap<&'a Circuit<F, SM>, Vec<Assignments<F>>>,
         fft_precomputation: &'a FFTPrecomputation<F>,
         ifft_precomputation: &'a IFFTPrecomputation<F>,
-=======
-        indices_and_assignments: BTreeMap<&'a Circuit<F, SM>, Vec<Assignments<F>>>,
->>>>>>> a774fa70
     ) -> Result<Self, AHPError> {
         let mut max_non_zero_domain: Option<EvaluationDomain<F>> = None;
         let mut max_num_constraints = 0;
