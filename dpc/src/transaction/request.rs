// Copyright (C) 2019-2022 Aleo Systems Inc.
// This file is part of the snarkVM library.

// The snarkVM library is free software: you can redistribute it and/or modify
// it under the terms of the GNU General Public License as published by
// the Free Software Foundation, either version 3 of the License, or
// (at your option) any later version.

// The snarkVM library is distributed in the hope that it will be useful,
// but WITHOUT ANY WARRANTY; without even the implied warranty of
// MERCHANTABILITY or FITNESS FOR A PARTICULAR PURPOSE. See the
// GNU General Public License for more details.

// You should have received a copy of the GNU General Public License
// along with the snarkVM library. If not, see <https://www.gnu.org/licenses/>.

use crate::{Address, Amount, ComputeKey, LedgerProof, Network, Operation, PrivateKey, Record};
use snarkvm_algorithms::SignatureScheme;
use snarkvm_utilities::{to_bytes_le, FromBytes, ToBits, ToBytes};

use anyhow::{anyhow, Result};
use itertools::Itertools;
use once_cell::sync::OnceCell;
use rand::{CryptoRng, Rng};
use std::{
    collections::HashSet,
    fmt,
    io::{Read, Result as IoResult, Write},
};

// TODO (raychu86): Refactor this. Map records, ledger_proofs, and signatures together.
#[derive(Clone, Debug)]
pub struct Request<N: Network> {
    /// The records being consumed.
    records: Vec<Record<N>>,
    /// The inclusion proofs of ledger-consumed records.
    ledger_proofs: Vec<LedgerProof<N>>,
    /// The operation being performed.
    operation: Operation<N>,
    /// The network fee being paid.
<<<<<<< HEAD
    fee: Amount,
    /// The signature for the request.
    signature: N::AccountSignature,
=======
    fee: AleoAmount,
    /// The signatures for the request (each record will have one).
    signatures: Vec<N::AccountSignature>,
>>>>>>> f3f52fa8
    /// The visibility of the operation.
    is_public: bool,
}

impl<N: Network> Request<N> {
    /// Initializes a new coinbase generation.
    pub fn new_coinbase<R: Rng + CryptoRng>(
        recipient: Address<N>,
        amount: Amount,
        is_public: bool,
        rng: &mut R,
    ) -> Result<Self> {
        let burner = PrivateKey::new(rng);
        let operation = Operation::Coinbase(recipient, amount);
<<<<<<< HEAD
        let fee = Amount::ZERO.sub(amount)?;
        Self::new(&burner, vec![], vec![LedgerProof::default(); N::NUM_INPUT_RECORDS], operation, fee, is_public, rng)
=======
        let fee = AleoAmount::ZERO.sub(amount);
        Self::new(&burner, vec![], vec![], operation, fee, is_public, rng)
>>>>>>> f3f52fa8
    }

    /// Initializes a new transfer request.
    pub fn new_transfer<R: Rng + CryptoRng>(
        caller: &PrivateKey<N>,
        records: Vec<Record<N>>,
        ledger_proofs: Vec<LedgerProof<N>>,
        recipient: Address<N>,
<<<<<<< HEAD
        amount: Amount,
        fee: Amount,
=======
        amount: AleoAmount,
>>>>>>> f3f52fa8
        is_public: bool,
        rng: &mut R,
    ) -> Result<Self> {
        let operation = Operation::Transfer(caller.to_address(), recipient, amount);

        let total_balance = records.iter().map(|record| record.value()).sum::<AleoAmount>();
        let fee = total_balance.sub(amount);

        Self::new(caller, records, ledger_proofs, operation, fee, is_public, rng)
    }

    /// Returns a new instance of a noop request.
    pub fn new_noop<R: Rng + CryptoRng>(ledger_proofs: Vec<LedgerProof<N>>, rng: &mut R) -> Result<Self> {
        // Sample a burner noop private key.
        let noop_private_key = PrivateKey::new(rng);
        let noop_address = Address::from_private_key(&noop_private_key);

        // Construct the noop.
        let records = vec![Record::new_noop(noop_address, rng)?];

        Self::new(&noop_private_key, records, ledger_proofs, Operation::Noop, Amount::ZERO, false, rng)
    }

    /// Signs and returns a new instance of a request.
    pub fn new<R: Rng + CryptoRng>(
        caller: &PrivateKey<N>,
        records: Vec<Record<N>>,
        ledger_proofs: Vec<LedgerProof<N>>,
        operation: Operation<N>,
        fee: Amount,
        is_public: bool,
        rng: &mut R,
    ) -> Result<Self> {
        let caller_address = Address::from_private_key(caller);

        if records.is_empty() && !operation.is_coinbase() {
            return Err(anyhow!("There must be at least one record consumed."));
        }

        let mut signatures = Vec::with_capacity(N::NUM_INPUTS as usize);
        for record in records.iter() {
            // Ensure the caller and record owner match.
            if caller_address != record.owner() {
                return Err(anyhow!("Address from caller private key does not match record owner"));
            }
            let message =
                to_bytes_le![record.commitment(), record.program_id().unwrap_or_default() /*operation_id, fee*/]?;
            let signature = caller.sign(&message.to_bits_le(), rng)?;

            signatures.push(signature);
        }

        Self::from(records, ledger_proofs, operation, fee, signatures, is_public)
    }

    /// Returns a new instance of a request.
    pub fn from(
        records: Vec<Record<N>>,
        ledger_proofs: Vec<LedgerProof<N>>,
        operation: Operation<N>,
<<<<<<< HEAD
        fee: Amount,
        signature: N::AccountSignature,
=======
        fee: AleoAmount,
        signatures: Vec<N::AccountSignature>,
>>>>>>> f3f52fa8
        is_public: bool,
    ) -> Result<Self> {
        let request = Self { records, operation, ledger_proofs, fee, signatures, is_public };

        match request.is_valid() {
            true => Ok(request),
            false => Err(anyhow!("Request is not well-formed")),
        }
    }

    /// Returns `true` if the request signature is valid.
    pub fn is_valid(&self) -> bool {
        // Ensure the number of records is correct.
        if self.records.len() > (N::NUM_INPUTS as usize) {
            eprintln!("Incorrect number of request records. Maximum {}, found {}", N::NUM_INPUTS, self.records.len());
            return false;
        }

        // Ensure the number of ledger proofs is correct.
        if self.ledger_proofs.len() != self.records.len() {
            eprintln!(
                "Incorrect number of request ledger proofs. Expected {}, found {}",
                self.records.len(),
                self.ledger_proofs.len()
            );
            return false;
        }

        // Ensure the records contain the same owner, and retrieve the owner as the caller.
        let owners: HashSet<Address<N>> = self.records.iter().map(|record| record.owner()).collect();
        if owners.len() > 1 {
            eprintln!("Request records do not contain the same owner");
            return false;
        }

        // Ensure the records contains a total value that is at least the fee amount.
        if !self.operation.is_coinbase() {
            let balance: Amount = self.records.iter().map(|record| record.value()).sum();
            if balance < self.fee {
                eprintln!("Request records do not contain sufficient value for fee");
                return false;
            }

            // Ensure that the total value is equivalent to the recipient amount and fee
            if let Operation::Transfer(_, _, amount) = &self.operation {
                if balance != self.fee.add(*amount) {
                    eprintln!("Request records do not contain the correct value");
                    return false;
                }
            }
        } else if !self.records.is_empty() {
            eprintln!("Coinbase request must have no input records.");
            return false;
        }

        // Ensure the records contain at most 1 program ID, and retrieve the program ID.
        let program_id = {
            let program_id = OnceCell::new();
            for record in &self.records {
                if record.program_id().is_some() && program_id.set(record.program_id()).is_err() {
                    eprintln!("Request records contains more than 1 distinct program ID");
                    return false;
                }
            }
            *program_id.get_or_init(|| None)
        };

        // If there is no program id, ensure there is no function ID.
        if program_id == None && self.function_id() != None {
            eprintln!("Request contains mismatching program ID and function ID");
            return false;
        }

        // Ensure the function ID is in the specified program.
        {}

        // Ensure the given record commitments are in the specified ledger proofs.
        {}

        // Verify the request signatures.
        for (i, (record, signature)) in self.records.iter().zip_eq(&self.signatures).enumerate() {
            // Prepare for signature verification.
            let message = match to_bytes_le![
                record.commitment(),
                record.program_id().unwrap_or_default() /*operation_id, self.fee*/
            ] {
                Ok(signature_message) => signature_message.to_bits_le(),
                Err(error) => {
                    eprintln!("Failed to construct record {} request signature message: {}", i, error);
                    return false;
                }
            };

            // Ensure the signature is valid.
            if let Err(error) = N::account_signature_scheme().verify(&record.owner(), &message, signature) {
                eprintln!("Failed to verify request signature {}: {}", i, error);
                return false;
            }
        }

        true
    }

    /// Returns a reference to the records.
    pub fn records(&self) -> &Vec<Record<N>> {
        &self.records
    }

    /// Returns the ledger roots used to prove inclusion of ledger-consumed records.
    pub fn ledger_roots(&self) -> Vec<N::LedgerRoot> {
        self.ledger_proofs.iter().map(LedgerProof::ledger_root).collect()
    }

    /// Returns a reference to the ledger proofs.
    pub fn ledger_proofs(&self) -> &Vec<LedgerProof<N>> {
        &self.ledger_proofs
    }

    /// Returns the function ID.
    pub fn function_id(&self) -> Option<N::FunctionID> {
        self.operation.function_id()
    }

    /// Returns a reference to the operation.
    pub fn operation(&self) -> &Operation<N> {
        &self.operation
    }

    /// Returns the visibility of the operation.
    pub fn is_public(&self) -> bool {
        self.is_public
    }

    /// Returns the fee.
    pub fn fee(&self) -> Amount {
        self.fee
    }

    /// Returns a reference to the signatures.
    pub fn signatures(&self) -> &Vec<N::AccountSignature> {
        &self.signatures
    }

    /// Returns the caller of the request.
    pub fn caller(&self) -> Result<Address<N>> {
        let owners: HashSet<Address<N>> = self.records.iter().map(Record::owner).collect();
        match owners.len() == 1 {
            true => owners.into_iter().next().ok_or_else(|| anyhow!("Failed to retrieve the request caller")),
            false => Err(anyhow!("Request records do not contain the same owner")),
        }
    }

    /// Returns the balance of the caller.
    pub fn to_balance(&self) -> Amount {
        self.records.iter().map(|record| record.value()).sum()
    }

    /// Returns the program ID.
    pub fn to_program_id(&self) -> Result<Option<N::ProgramID>> {
        let program_id = OnceCell::new();
        for record in &self.records {
            if record.program_id().is_some() && program_id.set(record.program_id()).is_err() {
                return Err(anyhow!("Request records contains more than 1 distinct program ID"));
            }
        }
        Ok(*program_id.get_or_init(|| None))
    }

    /// Returns the serial numbers.
    pub fn to_serial_numbers(&self) -> Result<Vec<N::SerialNumber>> {
        self.records
            .iter()
            .zip_eq(&self.signatures)
            .map(|(record, signature)| {
                let compute_key = ComputeKey::from_signature(signature)?;
                Ok(record.to_serial_number(&compute_key)?)
            })
            .collect::<Result<Vec<_>>>()
    }

    /// Returns the input commitments.
    pub fn to_input_commitments(&self) -> Vec<N::Commitment> {
        self.records.iter().map(|record| record.commitment()).collect()
    }
}

impl<N: Network> FromBytes for Request<N> {
    #[inline]
    fn read_le<R: Read>(mut reader: R) -> IoResult<Self> {
        let num_records: u32 = FromBytes::read_le(&mut reader)?;
        let mut records = Vec::with_capacity(num_records as usize);
        for _ in 0..num_records {
            records.push(FromBytes::read_le(&mut reader)?);
        }

        let mut ledger_proofs = Vec::with_capacity(num_records as usize);
        for _ in 0..num_records {
            ledger_proofs.push(FromBytes::read_le(&mut reader)?);
        }

        let operation = FromBytes::read_le(&mut reader)?;
        let fee = FromBytes::read_le(&mut reader)?;

        let mut signatures = Vec::with_capacity(num_records as usize);
        for _ in 0..num_records {
            signatures.push(FromBytes::read_le(&mut reader)?);
        }

        let is_public = FromBytes::read_le(&mut reader)?;

        Ok(Self::from(records, ledger_proofs, operation, fee, signatures, is_public)
            .expect("Failed to deserialize a request"))
    }
}

impl<N: Network> ToBytes for Request<N> {
    #[inline]
    fn write_le<W: Write>(&self, mut writer: W) -> IoResult<()> {
        (self.records.len() as u32).write_le(&mut writer)?;
        self.records.write_le(&mut writer)?;
        self.ledger_proofs.write_le(&mut writer)?;
        self.operation.write_le(&mut writer)?;
        self.fee.write_le(&mut writer)?;
        self.signatures.write_le(&mut writer)?;
        self.is_public.write_le(&mut writer)
    }
}

impl<N: Network> fmt::Display for Request<N> {
    fn fmt(&self, f: &mut fmt::Formatter) -> fmt::Result {
        write!(f, "{:?}", self)
    }
}<|MERGE_RESOLUTION|>--- conflicted
+++ resolved
@@ -38,15 +38,9 @@
     /// The operation being performed.
     operation: Operation<N>,
     /// The network fee being paid.
-<<<<<<< HEAD
     fee: Amount,
-    /// The signature for the request.
-    signature: N::AccountSignature,
-=======
-    fee: AleoAmount,
     /// The signatures for the request (each record will have one).
     signatures: Vec<N::AccountSignature>,
->>>>>>> f3f52fa8
     /// The visibility of the operation.
     is_public: bool,
 }
@@ -61,13 +55,8 @@
     ) -> Result<Self> {
         let burner = PrivateKey::new(rng);
         let operation = Operation::Coinbase(recipient, amount);
-<<<<<<< HEAD
         let fee = Amount::ZERO.sub(amount)?;
-        Self::new(&burner, vec![], vec![LedgerProof::default(); N::NUM_INPUT_RECORDS], operation, fee, is_public, rng)
-=======
-        let fee = AleoAmount::ZERO.sub(amount);
         Self::new(&burner, vec![], vec![], operation, fee, is_public, rng)
->>>>>>> f3f52fa8
     }
 
     /// Initializes a new transfer request.
@@ -76,19 +65,14 @@
         records: Vec<Record<N>>,
         ledger_proofs: Vec<LedgerProof<N>>,
         recipient: Address<N>,
-<<<<<<< HEAD
         amount: Amount,
-        fee: Amount,
-=======
-        amount: AleoAmount,
->>>>>>> f3f52fa8
         is_public: bool,
         rng: &mut R,
     ) -> Result<Self> {
         let operation = Operation::Transfer(caller.to_address(), recipient, amount);
 
-        let total_balance = records.iter().map(|record| record.value()).sum::<AleoAmount>();
-        let fee = total_balance.sub(amount);
+        let total_balance = records.iter().map(|record| record.value()).sum::<Amount>();
+        let fee = total_balance.sub(amount)?;
 
         Self::new(caller, records, ledger_proofs, operation, fee, is_public, rng)
     }
@@ -142,13 +126,8 @@
         records: Vec<Record<N>>,
         ledger_proofs: Vec<LedgerProof<N>>,
         operation: Operation<N>,
-<<<<<<< HEAD
         fee: Amount,
-        signature: N::AccountSignature,
-=======
-        fee: AleoAmount,
         signatures: Vec<N::AccountSignature>,
->>>>>>> f3f52fa8
         is_public: bool,
     ) -> Result<Self> {
         let request = Self { records, operation, ledger_proofs, fee, signatures, is_public };
@@ -194,7 +173,7 @@
 
             // Ensure that the total value is equivalent to the recipient amount and fee
             if let Operation::Transfer(_, _, amount) = &self.operation {
-                if balance != self.fee.add(*amount) {
+                if balance != self.fee + *amount {
                     eprintln!("Request records do not contain the correct value");
                     return false;
                 }
