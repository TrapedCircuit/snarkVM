--- conflicted
+++ resolved
@@ -208,7 +208,6 @@
                 let function_inputs = serde_json::from_value(operation["function_inputs"].clone())?;
                 Ok(Self::Evaluate(function_id, function_type, function_inputs))
             }
-<<<<<<< HEAD
             4 => {
                 let caller = serde_json::from_value(operation["caller"].clone())?;
                 let amount = serde_json::from_value(operation["amount"].clone())?;
@@ -216,10 +215,7 @@
                 let program_functions = serde_json::from_value(operation["functions"].clone())?;
                 Ok(Self::Deploy(caller, amount, program_id, program_functions))
             }
-            _ => unreachable!(format!("Invalid operation id {}", operation_id)),
-=======
             _ => unreachable!("Invalid operation id {}", operation_id),
->>>>>>> 46154185
         }
     }
 }
