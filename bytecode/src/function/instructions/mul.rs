// Copyright (C) 2019-2022 Aleo Systems Inc.
// This file is part of the snarkVM library.

// The snarkVM library is free software: you can redistribute it and/or modify
// it under the terms of the GNU General Public License as published by
// the Free Software Foundation, either version 3 of the License, or
// (at your option) any later version.

// The snarkVM library is distributed in the hope that it will be useful,
// but WITHOUT ANY WARRANTY; without even the implied warranty of
// MERCHANTABILITY or FITNESS FOR A PARTICULAR PURPOSE. See the
// GNU General Public License for more details.

// You should have received a copy of the GNU General Public License
// along with the snarkVM library. If not, see <https://www.gnu.org/licenses/>.

use crate::{
    function::{parsers::*, Instruction, Opcode, Operation, Registers},
    helpers::Register,
    LiteralType,
    Program,
    Value,
};
<<<<<<< HEAD
use snarkvm_circuits::{Parser, ParserResult};
=======
use snarkvm_circuits::{
    count,
    Count,
    Field,
    Literal,
    Metrics,
    MulChecked,
    Parser,
    ParserResult,
    I128,
    I16,
    I32,
    I64,
    I8,
    U128,
    U16,
    U32,
    U64,
    U8,
};
>>>>>>> 01769c3a
use snarkvm_utilities::{FromBytes, ToBytes};

use core::{fmt, ops::Mul as MulCircuit};
use nom::combinator::map;
<<<<<<< HEAD
use snarkvm_circuits::{Literal, MulChecked};
use std::{
    io::{Read, Result as IoResult, Write},
    ops::Mul as NativeMul,
};
=======
use std::io::{Read, Result as IoResult, Write};
>>>>>>> 01769c3a

/// Multiplies `first` and `second`, storing the outcome in `destination`.
pub struct Mul<P: Program> {
    operation: BinaryOperation<P>,
}

impl<P: Program> Mul<P> {
    /// Returns the operands of the instruction.
    pub fn operands(&self) -> Vec<Operand<P>> {
        self.operation.operands()
    }

    /// Returns the destination register of the instruction.
    pub fn destination(&self) -> &Register<P> {
        self.operation.destination()
    }
}

impl<P: Program> Opcode for Mul<P> {
    /// Returns the opcode as a string.
    #[inline]
    fn opcode() -> &'static str {
        "mul"
    }
}

impl<P: Program> Parser for Mul<P> {
    type Environment = P::Environment;

    #[inline]
    fn parse(string: &str) -> ParserResult<Self> {
        map(BinaryOperation::parse, |operation| Self { operation })(string)
    }
}

impl<P: Program> fmt::Display for Mul<P> {
    fn fmt(&self, f: &mut fmt::Formatter) -> fmt::Result {
        write!(f, "{}", self.operation)
    }
}

impl<P: Program> FromBytes for Mul<P> {
    fn read_le<R: Read>(mut reader: R) -> IoResult<Self> {
        Ok(Self { operation: BinaryOperation::read_le(&mut reader)? })
    }
}

impl<P: Program> ToBytes for Mul<P> {
    fn write_le<W: Write>(&self, mut writer: W) -> IoResult<()> {
        self.operation.write_le(&mut writer)
    }
}

#[allow(clippy::from_over_into)]
impl<P: Program> Into<Instruction<P>> for Mul<P> {
    /// Converts the operation into an instruction.
    fn into(self) -> Instruction<P> {
        Instruction::Mul(self)
    }
}

impl<P: Program> Operation<P> for Mul<P> {
    /// Evaluates the operation.
    #[inline]
    fn evaluate(&self, registers: &Registers<P>) {
        // Load the values for the first and second operands.
        let first = match registers.load(self.operation.first()) {
            Value::Literal(literal) => literal,
            Value::Composite(name, ..) => P::halt(format!("{name} is not a literal")),
        };
        let second = match registers.load(self.operation.second()) {
            Value::Literal(literal) => literal,
            Value::Composite(name, ..) => P::halt(format!("{name} is not a literal")),
        };

        // Perform the operation.
        let result = match (first, second) {
            (Literal::Field(a), Literal::Field(b)) => Literal::Field(a * b),
            (Literal::Group(a), Literal::Scalar(b)) => Literal::Group(a * b),
            (Literal::Scalar(a), Literal::Group(b)) => Literal::Group(a * b),
            (Literal::I8(a), Literal::I8(b)) => Literal::I8(a.mul_checked(&b)),
            (Literal::I16(a), Literal::I16(b)) => Literal::I16(a.mul_checked(&b)),
            (Literal::I32(a), Literal::I32(b)) => Literal::I32(a.mul_checked(&b)),
            (Literal::I64(a), Literal::I64(b)) => Literal::I64(a.mul_checked(&b)),
            (Literal::I128(a), Literal::I128(b)) => Literal::I128(a.mul_checked(&b)),
            (Literal::U8(a), Literal::U8(b)) => Literal::U8(a.mul_checked(&b)),
            (Literal::U16(a), Literal::U16(b)) => Literal::U16(a.mul_checked(&b)),
            (Literal::U32(a), Literal::U32(b)) => Literal::U32(a.mul_checked(&b)),
            (Literal::U64(a), Literal::U64(b)) => Literal::U64(a.mul_checked(&b)),
            (Literal::U128(a), Literal::U128(b)) => Literal::U128(a.mul_checked(&b)),
            _ => P::halt(format!("Invalid '{}' instruction", Self::opcode())),
        };

        registers.assign(self.operation.destination(), result);
    }
}

<<<<<<< HEAD
=======
impl<P: Program> Metrics<Self> for Mul<P> {
    type Case = (LiteralType<P>, LiteralType<P>);

    fn count(case: &Self::Case) -> Count {
        crate::match_count!(match MulCircuit::count(case) {
            (Field, Field) => Field,
            // (Group, Scalar) => Group,
            // (Scalar, Group) => Group,
            (I8, I8) => I8,
            (I16, I16) => I16,
            (I32, I32) => I32,
            (I64, I64) => I64,
            (I128, I128) => I128,
            (U8, U8) => U8,
            (U16, U16) => U16,
            (U32, U32) => U32,
            (U64, U64) => U64,
            (U128, U128) => U128,
        })
    }
}

impl<P: Program> Parser for Mul<P> {
    type Environment = P::Environment;

    /// Parses a string into a 'mul' operation.
    #[inline]
    fn parse(string: &str) -> ParserResult<Self> {
        // Parse the operation from the string.
        let (string, operation) = map(BinaryOperation::parse, |operation| Self { operation })(string)?;
        // Return the operation.
        Ok((string, operation))
    }
}

impl<P: Program> fmt::Display for Mul<P> {
    fn fmt(&self, f: &mut fmt::Formatter) -> fmt::Result {
        write!(f, "{}", self.operation)
    }
}

impl<P: Program> FromBytes for Mul<P> {
    fn read_le<R: Read>(mut reader: R) -> IoResult<Self> {
        Ok(Self { operation: BinaryOperation::read_le(&mut reader)? })
    }
}

impl<P: Program> ToBytes for Mul<P> {
    fn write_le<W: Write>(&self, mut writer: W) -> IoResult<()> {
        self.operation.write_le(&mut writer)
    }
}

#[allow(clippy::from_over_into)]
impl<P: Program> Into<Instruction<P>> for Mul<P> {
    /// Converts the operation into an instruction.
    fn into(self) -> Instruction<P> {
        Instruction::Mul(self)
    }
}

>>>>>>> 01769c3a
#[cfg(test)]
mod tests {
    use super::*;
    use crate::{test_instruction_halts, test_modes, Identifier, Process, Register};

    type P = Process;

    const FIELD_MODE_TESTS: [[&str; 3]; 9] = [
        ["public", "public", "private"],
        ["public", "constant", "public"],
        ["public", "private", "private"],
        ["private", "public", "private"],
        ["private", "constant", "private"],
        ["private", "private", "private"],
        ["constant", "public", "private"],
        ["constant", "constant", "constant"],
        ["constant", "private", "private"],
    ];

    #[test]
    fn test_parse() {
        let (_, instruction) = Instruction::<Process>::parse("mul r0 r1 into r2;").unwrap();
        assert!(matches!(instruction, Instruction::Mul(_)));
    }

    test_modes!(field, Mul, "2field", "1field", "2field", FIELD_MODE_TESTS);
    test_modes!(group, Mul, "2group", "1scalar", "2group");
    test_modes!(scalar, Mul, "1scalar", "2group", "2group");
    test_modes!(i8, Mul, "1i8", "2i8", "2i8");
    test_modes!(i16, Mul, "1i16", "2i16", "2i16");
    test_modes!(i32, Mul, "1i32", "2i32", "2i32");
    test_modes!(i64, Mul, "1i64", "2i64", "2i64");
    test_modes!(i128, Mul, "1i128", "2i128", "2i128");
    test_modes!(u8, Mul, "1u8", "2u8", "2u8");
    test_modes!(u16, Mul, "1u16", "2u16", "2u16");
    test_modes!(u32, Mul, "1u32", "2u32", "2u32");
    test_modes!(u64, Mul, "1u64", "2u64", "2u64");
    test_modes!(u128, Mul, "1u128", "2u128", "2u128");

    test_instruction_halts!(
        i8_overflow_halts,
        Mul,
        "Integer overflow on multiplication of two constants",
        &format!("{}i8.constant", i8::MAX),
        "2i8.constant"
    );
    test_instruction_halts!(
        i16_overflow_halts,
        Mul,
        "Integer overflow on multiplication of two constants",
        &format!("{}i16.constant", i16::MAX),
        "2i16.constant"
    );
    test_instruction_halts!(
        i32_overflow_halts,
        Mul,
        "Integer overflow on multiplication of two constants",
        &format!("{}i32.constant", i32::MAX),
        "2i32.constant"
    );
    test_instruction_halts!(
        i64_overflow_halts,
        Mul,
        "Integer overflow on multiplication of two constants",
        &format!("{}i64.constant", i64::MAX),
        "2i64.constant"
    );
    test_instruction_halts!(
        i128_overflow_halts,
        Mul,
        "Integer overflow on multiplication of two constants",
        &format!("{}i128.constant", i128::MAX),
        "2i128.constant"
    );
    test_instruction_halts!(
        u8_overflow_halts,
        Mul,
        "Integer overflow on multiplication of two constants",
        &format!("{}u8.constant", u8::MAX),
        "2u8.constant"
    );
    test_instruction_halts!(
        u16_overflow_halts,
        Mul,
        "Integer overflow on multiplication of two constants",
        &format!("{}u16.constant", u16::MAX),
        "2u16.constant"
    );
    test_instruction_halts!(
        u32_overflow_halts,
        Mul,
        "Integer overflow on multiplication of two constants",
        &format!("{}u32.constant", u32::MAX),
        "2u32.constant"
    );
    test_instruction_halts!(
        u64_overflow_halts,
        Mul,
        "Integer overflow on multiplication of two constants",
        &format!("{}u64.constant", u64::MAX),
        "2u64.constant"
    );
    test_instruction_halts!(
        u128_overflow_halts,
        Mul,
        "Integer overflow on multiplication of two constants",
        &format!("{}u128.constant", u128::MAX),
        "2u128.constant"
    );

    test_instruction_halts!(
        address_halts,
        Mul,
        "Invalid 'mul' instruction",
        "aleo1d5hg2z3ma00382pngntdp68e74zv54jdxy249qhaujhks9c72yrs33ddah.constant",
        "aleo1d5hg2z3ma00382pngntdp68e74zv54jdxy249qhaujhks9c72yrs33ddah.constant"
    );
    test_instruction_halts!(boolean_halts, Mul, "Invalid 'mul' instruction", "true.constant", "true.constant");
    test_instruction_halts!(string_halts, Mul, "Invalid 'mul' instruction", "\"hello\".constant", "\"world\".constant");

    #[test]
    #[should_panic(expected = "message is not a literal")]
    fn test_composite_halts() {
        let first = Value::<P>::Composite(Identifier::from_str("message"), vec![
            Literal::from_str("2group.public"),
            Literal::from_str("10field.private"),
        ]);
        let second = first.clone();

        let registers = Registers::<P>::default();
        registers.define(&Register::from_str("r0"));
        registers.define(&Register::from_str("r1"));
        registers.define(&Register::from_str("r2"));
        registers.assign(&Register::from_str("r0"), first);
        registers.assign(&Register::from_str("r1"), second);

        Mul::from_str("r0 r1 into r2").evaluate(&registers);
    }
}<|MERGE_RESOLUTION|>--- conflicted
+++ resolved
@@ -21,9 +21,6 @@
     Program,
     Value,
 };
-<<<<<<< HEAD
-use snarkvm_circuits::{Parser, ParserResult};
-=======
 use snarkvm_circuits::{
     count,
     Count,
@@ -44,20 +41,11 @@
     U64,
     U8,
 };
->>>>>>> 01769c3a
 use snarkvm_utilities::{FromBytes, ToBytes};
 
 use core::{fmt, ops::Mul as MulCircuit};
 use nom::combinator::map;
-<<<<<<< HEAD
-use snarkvm_circuits::{Literal, MulChecked};
-use std::{
-    io::{Read, Result as IoResult, Write},
-    ops::Mul as NativeMul,
-};
-=======
 use std::io::{Read, Result as IoResult, Write};
->>>>>>> 01769c3a
 
 /// Multiplies `first` and `second`, storing the outcome in `destination`.
 pub struct Mul<P: Program> {
@@ -81,41 +69,6 @@
     #[inline]
     fn opcode() -> &'static str {
         "mul"
-    }
-}
-
-impl<P: Program> Parser for Mul<P> {
-    type Environment = P::Environment;
-
-    #[inline]
-    fn parse(string: &str) -> ParserResult<Self> {
-        map(BinaryOperation::parse, |operation| Self { operation })(string)
-    }
-}
-
-impl<P: Program> fmt::Display for Mul<P> {
-    fn fmt(&self, f: &mut fmt::Formatter) -> fmt::Result {
-        write!(f, "{}", self.operation)
-    }
-}
-
-impl<P: Program> FromBytes for Mul<P> {
-    fn read_le<R: Read>(mut reader: R) -> IoResult<Self> {
-        Ok(Self { operation: BinaryOperation::read_le(&mut reader)? })
-    }
-}
-
-impl<P: Program> ToBytes for Mul<P> {
-    fn write_le<W: Write>(&self, mut writer: W) -> IoResult<()> {
-        self.operation.write_le(&mut writer)
-    }
-}
-
-#[allow(clippy::from_over_into)]
-impl<P: Program> Into<Instruction<P>> for Mul<P> {
-    /// Converts the operation into an instruction.
-    fn into(self) -> Instruction<P> {
-        Instruction::Mul(self)
     }
 }
 
@@ -155,8 +108,6 @@
     }
 }
 
-<<<<<<< HEAD
-=======
 impl<P: Program> Metrics<Self> for Mul<P> {
     type Case = (LiteralType<P>, LiteralType<P>);
 
@@ -218,7 +169,6 @@
     }
 }
 
->>>>>>> 01769c3a
 #[cfg(test)]
 mod tests {
     use super::*;
