[package]
name = "snarkvm-wasm"
version = "0.16.12"
authors = [ "The Aleo Team <hello@aleo.org>" ]
description = "WASM for a decentralized virtual machine"
homepage = "https://aleo.org"
repository = "https://github.com/AleoHQ/snarkVM"
keywords = [
  "aleo",
  "cryptography",
  "blockchain",
  "decentralized",
  "zero-knowledge"
]
categories = [
  "compilers",
  "cryptography",
  "mathematics",
  "wasm",
  "web-programming"
]
include = [ "Cargo.toml", "src", "README.md", "LICENSE.md" ]
license = "Apache-2.0"
edition = "2021"

[lib]
crate-type = [ "cdylib", "rlib" ]

<<<<<<< HEAD
[dependencies.snarkvm-circuit-network]
path = "../circuit/network"
version = "=0.15.4"
features = [ "wasm" ]
optional = true
=======
[features]
default = [ "full" ]
full = [ "console", "curves", "fields", "synthesizer", "utilities" ]
console = [ "snarkvm-console" ]
curves = [ "snarkvm-curves" ]
fields = [ "snarkvm-fields" ]
synthesizer = [ "snarkvm-synthesizer" ]
utilities = [ "snarkvm-utilities" ]
>>>>>>> 140cd7cc

[dependencies.snarkvm-console]
path = "../console"
version = "=0.16.12"
features = [ "wasm" ]
optional = true

[dependencies.snarkvm-curves]
path = "../curves"
version = "=0.16.12"
optional = true

[dependencies.snarkvm-fields]
path = "../fields"
version = "=0.16.12"
optional = true

[dependencies.snarkvm-ledger-block]
path = "../ledger/block"
version = "=0.15.4"
features = [ "wasm" ]
optional = true

[dependencies.snarkvm-ledger-query]
path = "../ledger/query"
version = "=0.15.4"
features = [ "async", "wasm" ]
optional = true

[dependencies.snarkvm-ledger-store]
path = "../ledger/store"
version = "=0.15.4"
features = [ "wasm" ]
optional = true

[dependencies.snarkvm-synthesizer]
path = "../synthesizer"
version = "=0.16.12"
default-features = false
features = [ "async", "wasm" ]
optional = true

[dependencies.snarkvm-utilities]
path = "../utilities"
version = "=0.16.12"
features = [ "wasm" ]
optional = true

[dependencies.getrandom]
version = "0.2"
features = [ "js" ]

[dev-dependencies.wasm-bindgen-test]
<<<<<<< HEAD
version = "0.3.37"

[features]
default = [ "full" ]
full = [ "circuit", "console", "curves", "fields", "ledger", "synthesizer", "utilities" ]
circuit = [ "snarkvm-circuit-network" ]
console = [ "snarkvm-console" ]
curves = [ "snarkvm-curves" ]
fields = [ "snarkvm-fields" ]
ledger = [ "snarkvm-ledger-block", "snarkvm-ledger-query", "snarkvm-ledger-store" ]
synthesizer = [ "snarkvm-synthesizer" ]
utilities = [ "snarkvm-utilities" ]
=======
version = "0.3.37"
>>>>>>> 140cd7cc
<|MERGE_RESOLUTION|>--- conflicted
+++ resolved
@@ -26,22 +26,22 @@
 [lib]
 crate-type = [ "cdylib", "rlib" ]
 
-<<<<<<< HEAD
-[dependencies.snarkvm-circuit-network]
-path = "../circuit/network"
-version = "=0.15.4"
-features = [ "wasm" ]
-optional = true
-=======
 [features]
 default = [ "full" ]
-full = [ "console", "curves", "fields", "synthesizer", "utilities" ]
+full = [ "circuit", "console", "curves", "fields", "ledger", "synthesizer", "utilities" ]
+circuit = [ "snarkvm-circuit-network" ]
 console = [ "snarkvm-console" ]
 curves = [ "snarkvm-curves" ]
 fields = [ "snarkvm-fields" ]
+ledger = [ "snarkvm-ledger-block", "snarkvm-ledger-query", "snarkvm-ledger-store" ]
 synthesizer = [ "snarkvm-synthesizer" ]
 utilities = [ "snarkvm-utilities" ]
->>>>>>> 140cd7cc
+
+[dependencies.snarkvm-circuit-network]
+path = "../circuit/network"
+version = "=0.16.12"
+features = [ "wasm" ]
+optional = true
 
 [dependencies.snarkvm-console]
 path = "../console"
@@ -61,19 +61,19 @@
 
 [dependencies.snarkvm-ledger-block]
 path = "../ledger/block"
-version = "=0.15.4"
+version = "=0.16.12"
 features = [ "wasm" ]
 optional = true
 
 [dependencies.snarkvm-ledger-query]
 path = "../ledger/query"
-version = "=0.15.4"
+version = "=0.16.12"
 features = [ "async", "wasm" ]
 optional = true
 
 [dependencies.snarkvm-ledger-store]
 path = "../ledger/store"
-version = "=0.15.4"
+version = "=0.16.12"
 features = [ "wasm" ]
 optional = true
 
@@ -95,19 +95,4 @@
 features = [ "js" ]
 
 [dev-dependencies.wasm-bindgen-test]
-<<<<<<< HEAD
-version = "0.3.37"
-
-[features]
-default = [ "full" ]
-full = [ "circuit", "console", "curves", "fields", "ledger", "synthesizer", "utilities" ]
-circuit = [ "snarkvm-circuit-network" ]
-console = [ "snarkvm-console" ]
-curves = [ "snarkvm-curves" ]
-fields = [ "snarkvm-fields" ]
-ledger = [ "snarkvm-ledger-block", "snarkvm-ledger-query", "snarkvm-ledger-store" ]
-synthesizer = [ "snarkvm-synthesizer" ]
-utilities = [ "snarkvm-utilities" ]
-=======
-version = "0.3.37"
->>>>>>> 140cd7cc
+version = "0.3.37"