--- conflicted
+++ resolved
@@ -72,9 +72,5 @@
 default = [ "aleo-std/cpu", "derive", "num_cpus", "std" ]
 serial = [ "derive" ]
 std = [ ]
-<<<<<<< HEAD
 derive = [ "snarkvm-utilities-derives" ]
-parallel = [ "rayon", "num_cpus" ]
-=======
-derive = [ "snarkvm-utilities-derives" ]
->>>>>>> 0827968e
+parallel = [ "num_cpus" ]